--- conflicted
+++ resolved
@@ -80,14 +80,10 @@
 		const doc = model.document;
 		const highlightDescriptor = {
 			id: 'linkBoundaries',
-<<<<<<< HEAD
-			classes: 'ck-link_selected',
-=======
-			class: [
+			classes: [
 				'ck',
 				'ck-link_selected'
 			],
->>>>>>> 711e5911
 			priority: 1
 		};
 
